{
    "name": "flownative/openidconnect-client",
    "license": "MIT",
    "type": "neos-package",
    "description": "An Open ID Connect (OIDC) client implementation for Neos Flow applications",
    "authors": [
        {
            "name": "Robert Lemke",
            "email": "robert@flownative.com",
            "homepage": "https://www.flownative.com",
            "role": "Developer"
        }
    ],
    "support": {
        "email": "support@flownative.com"
    },
    "funding": [
        {
            "type": "github",
            "url": "https://github.com/sponsors/robertlemke"
        }
    ],
    "require": {
        "neos/flow": "^6.0 || ^7.0",
        "guzzlehttp/guzzle": "^6.3",
<<<<<<< HEAD
        "flownative/oauth2-client": "^3.0",
=======
        "flownative/oauth2-client": "^3.1.0",
>>>>>>> ab7f2491
        "phpseclib/phpseclib": "^2.0",
        "lcobucci/jwt": "^3.3"
    },
    "require-dev": {
        "phpunit/phpunit": "~8.0",
        "phpunit/php-code-coverage": "*"
    },
    "autoload": {
        "psr-4": {
            "Flownative\\OpenIdConnect\\Client\\": "Classes"
        }
    },
    "scripts": {
        "test": "phpunit"
    },
    "extra": {
        "applied-flow-migrations": [
            "TYPO3.Form-20160601101500",
            "Neos.Twitter.Bootstrap-20161124204912",
            "Neos.Form-20161124205254",
            "Neos.Party-20161124225257",
            "Neos.Imagine-20161124231742",
            "Neos.SwiftMailer-20161130105617",
            "Neos.Seo-20170127154600",
            "Neos.Flow-20180415105700",
            "Neos.Neos-20180907103800",
            "Neos.Neos.Ui-20190319094900",
            "Neos.Flow-20190425144900",
            "Neos.Flow-20190515215000",
            "Neos.NodeTypes-20190917101945",
            "Neos.NodeTypes-20200120114136",
            "Neos.Flow-20200813181400",
            "Neos.Flow-20201003165200",
            "Neos.Flow-20201109224100",
            "Neos.Flow-20201205172733",
            "Neos.Flow-20201207104500"
        ]
    }
}<|MERGE_RESOLUTION|>--- conflicted
+++ resolved
@@ -23,11 +23,7 @@
     "require": {
         "neos/flow": "^6.0 || ^7.0",
         "guzzlehttp/guzzle": "^6.3",
-<<<<<<< HEAD
-        "flownative/oauth2-client": "^3.0",
-=======
         "flownative/oauth2-client": "^3.1.0",
->>>>>>> ab7f2491
         "phpseclib/phpseclib": "^2.0",
         "lcobucci/jwt": "^3.3"
     },
