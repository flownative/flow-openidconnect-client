[![MIT license](http://img.shields.io/badge/license-MIT-brightgreen.svg)](http://opensource.org/licenses/MIT)
[![Packagist](https://img.shields.io/packagist/v/flownative/openidconnect-client.svg)](https://packagist.org/packages/flownative/openidconnect-client)
<<<<<<< HEAD
=======
![CI](https://github.com/flownative/flow-openidconnect-client/workflows/CI/badge.svg?branch=master)
>>>>>>> 93994674
[![Maintenance level: Love](https://img.shields.io/badge/maintenance-%E2%99%A1%E2%99%A1%E2%99%A1-ff69b4.svg)](https://www.flownative.com/en/products/open-source.html)

# OpenID Connect Client for Flow Framework

<<<<<<< HEAD
This [Flow](https://flow.neos.io) package provides an [OpenID Connect](https://openid.net/connect/) client SDK.

Note: this package is at an early stage, breaking changes may be released without further warning ...

## Configuration

    Flownative:
      OpenIdConnect:
        Client:
          services: []
            exampleService:
              options:
                discoveryUri: 'https://example.com/.well-known/openid-configuration'
                clientId: '@!EDD5.370D.8247.FED9!0001!B1C9.92C1!1008!13DB.54D8.65DE.2761'
                clientSecret: 'very-secret'
    
    Neos:
      Flow:
        http:
          chain:
            'postprocess':
              chain:
                'Flownative.OpenIdConnect.Client:setJwtCookie':
                  componentOptions:
                    serviceName: 'acmeservice'
                    secureCookie: false

=======
This [Flow](https://flow.neos.io) package provides an
[OpenID Connect](https://openid.net/connect/) (OIDC) client SDK. OpenID
Connect is an authentication layer built on top of OAuth 2.0. While
OAuth is intended to be used for *authorization*, OpenID Connect is
responsible for *authentication* – that is, verifying the identity of a
human or machine user, commonly called "entity".

OIDC provides profile information about an authenticated user through an
*identity token*, which is encoded as a secure JSON Web Token (JWT).
JWTs are easy to handle in client- and server-side applications. The
data contained in the ID token is usually signed and can optionally be
encrypted.

## Feature Overview

This plugin acts as a Flow authentication provider. It allows you to
authenticate and authorize users using a browser and machine users (for
example, other applications) communicating with your application via an
API.

A few feature highlights of this package:

- drop-in replacement for other authentication methods for Flow
  applications or Neos websites
- OIDC auto-discovery support for minimal configuration
- support for multiple OIDC services (servers) within one application
- integration into Flow's session management based on JWT cookies
- mapping of Flow user roles from claims
- automatic JWT signature verification
- authentication via bearer access token
- automatic refresh of expired access tokens
- easy access to ID tokens through the Flow account model
- command line support for testing

## Terms and Background

Before deploying OpenID Connect for your application, you should get
familiar with the concepts. As a quick reminder, here are some terms you
should know about.

### Authentication vs. Authorization

Authentication is the process of confirming the identity of a person or
other entity. A user will need to proof her identity – for example by
providing a username and password.

Authorization refers to the process of verifying what actions entities
are allowed to perform or which information they may access. In this
cases it's not about the identity, but only about the permissions.

More often than not, you will want to combine these concepts for your
application – but it's important to know the difference.

### Identity Provider

An Identity Provider is handling the authentication and authorization
process for you. Popular identity providers are Google, Facebook,
Microsoft, paid services like [Auth0](https://auth0.com/), or dedicated
setups like [gluu](https://www.gluu.org/). Identity providers may
implement methods like username / password authentication or advanced
methods, like multi-factor authentication.

### Identity Token

The ID Token is provided as part of a JSON Web Token (JWT). It contains
the identity data of the authenticated entity. A JWT consists of a
header, body and signature.

### Claims

The ID Token provides information about an entity (for example, a user).
The different bits of information could be a name, a URL pointing to a
profile picture or an email address. These information bits are called
"claims". And because they are signed, as part of the JWT, you can trust
them without having to specifically ask a central API.

### Bearer Access Token

The access token gives the holder access to a specific service or other
resource. That means, whoever owns this access token is permitted to
access the resources for which the token was issued.

Access tokens usually have a limited lifetime and are issued for a
specific scope.

## Requirements

In order to use this plugin you need:

- an OIDC Identity Provider which provides auto discovery
- an application (such as Neos), based on Flow 6.0 or higher

## Installation

The Flownative OpenID Connect plugin is installed via Composer:

```
composer require flownative/openidconnect-client
```

## Usage Scenarios

Here are a few examples for using this plugin:

### Authenticate web users

For example, use this plugin to authenticate and authorize users for the
Neos backend.

What you need is:

- configure the discovery URI for your identity provider
- configure Flow to use this plugin as an authentication provider
- configure the HTTP chain to manage JWT session cookies
- configure Flow and this plugin to set user roles

You will use the
[Authorization Code Grant](https://tools.ietf.org/html/rfc6749#section-4.1)
for this type of application.

### Authenticate applications

For example, use this plugin to authenticate and authorize your other
third party's services accessing an API provided by your application.

- configure the discovery URI for your identity provider
- configure Flow to use this plugin as a (second) authentication
  provider
- configure the HTTP chain to manage JWT session cookies
- configure Flow and this plugin to set user roles
- protect your API methods and evaluate further permissions obtained
  from the identity token

You will use the
[Client Credentials Grant](https://tools.ietf.org/html/rfc6749#section-4.4)
for this type of application.

## OpenID Connect Discovery

Identity providers usually expose OIDC discovery documents at a certain
URL (for example,
*https://id.example.com/.well-known/openid-configuration*). The
Flownative OIDC client plugin uses discovery to configure authorization,
token and user info endpoints, the JWKs location, supported scopes and
more.

Configure the discovery endpoint as follows:

```yaml
Flownative:
  OpenIdConnect:
    Client:
      services:
        myService:
          options:
            discoveryUri: 'https://id.example.com/.well-known/openid-configuration'            
 ```

You can check if discovery is working by running the following command
from a terminal:

```
./flow oidc:discover myService

+---------------------------------------+-----------------------------------------------------------+
| Option                                | Value                                                     |
+---------------------------------------+-----------------------------------------------------------+
| issuer                                | https://id.example.com/                                   |
| authorization_endpoint                | https://id.example.com/authorize                          |
| token_endpoint                        | https://id.example.com/oauth/token                        |
| userinfo_endpoint                     | https://id.example.com/userinfo                           |
| mfa_challenge_endpoint                | https://id.example.com/mfa/challenge                      |
| jwks_uri                              | https://id.example.com/.well-known/jwks.json              |
| registration_endpoint                 | https://id.example.com/oidc/register                      |
| revocation_endpoint                   | https://id.example.com/oauth/revoke                       |
| scopes_supported                      | array (                                                   |
|                                       |   0 => 'openid',                                          |
|                                       |   1 => 'profile',                                         |
|                                       |   2 => 'offline_access',                                  |
|                                       |   3 => 'name',                                            |
|                                       |   4 => 'given_name',                                      |
|                                       |   5 => 'family_name',                                     |
|                                       |   6 => 'nickname',                                        |
|                                       |   7 => 'email',                                           |
|                                       |   8 => 'email_verified',                                  |
|                                       |   9 => 'picture',                                         |
|                                       |   10 => 'created_at',                                     |
|                                       |   11 => 'identities',                                     |
|                                       |   12 => 'phone',                                          |
|                                       |   13 => 'address',                                        |
|                                       | )                                                         |
| response_types_supported              | array (                                                   |
|                                       |   0 => 'code',                                            |
|                                       |   1 => 'token',                                           |
|                                       |   2 => 'id_token',                                        |
|                                       |   3 => 'code token',                                      |
|                                       |   4 => 'code id_token',                                   |
|                                       |   5 => 'token id_token',                                  |
|                                       |   6 => 'code token id_token',                             |
|                                       | )                                                         |
| code_challenge_methods_supported      | array (                                                   |
|                                       |   0 => 'S256',                                            |
|                                       |   1 => 'plain',                                           |
|                                       | )                                                         |
| response_modes_supported              | array (                                                   |
|                                       |   0 => 'query',                                           |
|                                       |   1 => 'fragment',                                        |
|                                       |   2 => 'form_post',                                       |

…

```

## Authorization Code Grant

The Authorization Code Grant is used for authenticating users using a
web browser. The typical application flow goes like this:

1. a user tries to access a protected page (controller action)
2. Flow checks if the user has a cookie containing a valid JWT
3. no valid JWT, so redirect to the identity provider's login page
4. user logs in and is redirected back to Flow
5. an authorization code is passed to Flow and Flow uses that to obtain
   an access token behind the scenes
6. a JWT is extracted from the access token and sent to the browser as a
   cookie
7. during the following web requests, the browser sends the cookie and Flow
   recognizes the user as being authenticated

The Flow application needs a client identifier and a client secret so it
can request authorization codes from the identity provider.

Here's an example configuration which enables OIDC authentication for a
Neos backend. Please note that this is a proof-of-concept. This
integration needs further configuration and custom implementation to be
production-ready:

```yaml
Flownative:
  OpenIdConnect:
    Client:
      services:
        test:
          options:
            discoveryUri: 'https://id.example.com/.well-known/openid-configuration'
            clientId: 'abcdefghijklmnopqrstuvwxyz01234567890'
            clientSecret: 'YWJjZGVmZ2hpamtsbW5vcHFyc3R1dnd4eXowMTIzNDU2Nzg5MA=='

Neos:
  Flow:
    http:
      chain:
        'postprocess':
          chain:
            'Flownative.OpenIdConnect.Client:setJwtCookie':
              componentOptions:
                authenticationProviderName: 'Neos.Neos:Backend'
                cookie:
                  # For testing purposes allow cookies without HTTPS:
                  secure: false

    security:
      authentication:
        providers:
          # Re-use the Neos authentication provider so we automatically get the right
          # request patterns:
          'Neos.Neos:Backend':
            label: 'Neos Backend (OIDC)'
            provider: 'Flownative\OpenIdConnect\Client\Authentication\OpenIdConnectProvider'
            providerOptions:
              roles: ['Neos.Neos:Administrator']
              accountIdentifierTokenValueName: 'sub'
              serviceName: 'test'
            token: 'Flownative\OpenIdConnect\Client\Authentication\OpenIdConnectToken'
            entryPoint: 'Flownative\OpenIdConnect\Client\Authentication\OpenIdConnectEntryPoint'
            entryPointOptions:
              serviceName: 'test'
              scopes: ['sub', 'profile', 'name']

        authenticationStrategy: atLeastOneToken

```

Without further programming you need to manually create a Neos user which
has the same username like the one provided in the "sub" claim by the
OIDC identity provider.

## Client Credentials Grant

Client Credentials Grant is a bit simpler than Authorization Code Grant,
but can only be used for trusted parties. Because you use long-living
client credentials directly (instead of going that extra step of trading
an access token for an authorization code), you cannot use this type of
grant in a browser, because the credentials would not be safe there.

Here's an example consisting of two parts: An application providing an
API and a second one consuming that API.  
 
The URI used as the "audience" string is only a URI by convention. In
fact, it can be any other string, but must be recognized by your
identity provider.

The following configuration is used in the Flow application *using* the
API:

```yaml
Flownative:
  OpenIdConnect:
    Client:
      services:
        test:
          options:
            discoveryUri: 'https://id.example.com/.well-known/openid-configuration'
            clientId: 'abcdefghijklmnopqrstuvwxyz01234567890'
            clientSecret: 'YWJjZGVmZ2hpamtsbW5vcHFyc3R1dnd4eXowMTIzNDU2Nzg5MA=='
            additionalParameters:
              audience: 'http://yourapp.localbeach.net/api/v1'
```

Somewhere in your application you might have a service class which wraps
communication with the API. It may look like this (some code omitted for
brevity):

```php
class BillingService
{
    public function sendAuthenticatedRequest(string $relativeUri, string $method = 'GET', array $bodyFields = []): ResponseInterface
    {
        $openIdConnectClient = new OpenIdConnectClient('test');

        $accessToken = $openIdConnectClient->getAccessToken(
            'test',
            $this->clientId,
            $this->clientSecret,
            '',
            Authorization::GRANT_CLIENT_CREDENTIALS,
            $this->additionalParameters
        );

        $httpClient = new Client(['allow_redirects' => false]);
        return $httpClient->request(
            $method,
            trim($this->apiBaseUri, '/') . '/' . $relativeUri,
            [
                'headers' =>
                    [
                        'Content-Type' => 'application/json',
                        'Authorization' => 'Bearer ' . $accessToken->getToken()
                    ],
                'body' => ($bodyFields !== [] ? \GuzzleHttp\json_encode($bodyFields) : '')
            ]
        );
    }
}
```

The important bit is that your code uses the OpenID Connect Client to
retrieve an access token and then sends that as part of an authorization
header to the API.

The application *providing* the API needs the following configuration,
likely using a different client id and secret than the consuming app:

```yaml
Flownative:
  OpenIdConnect:
    Client:
      services:
        test:
          options:
            discoveryUri: 'https://id.example.com/.well-known/openid-configuration'
            clientId: 'abcdefghijklmnopqrstuvwxyz01234567890'
            clientSecret: 'YWJjZGVmZ2hpamtsbW5vcHFyc3R1dnd4eXowMTIzNDU2Nzg5MA=='
```

A base controller in your application providing the API may look like
this:

```php
abstract class AbstractApiController extends ActionController
{
    /**
     * @Flow\Inject
     * @var Context
     */
    protected $securityContext;

    /**
     * @var IdentityToken|null
     */
    protected $identityToken;

    /**
     * @return void
     */
    public function initializeAction()
    {
        parent::initializeAction();

        $account = $this->securityContext->getAccount();
        $identityToken = $account->getCredentialsSource();
        if ($identityToken instanceof IdentityToken) {
            $this->identityToken = $identityToken;
        }
    }
}

````

## Roles from Identity Token

Instead of specifying the Flow authentication roles directly, the
provider can extract the roles from the identity token values. The roles
provided by the token must have the same identifier which is used in
Flow's policy configuration.

Given that the identity token provides a claim called
"https://flownative.com/roles", you may configure the provider as
follows:

```
…
>>>>>>> 93994674
        security:
          authentication:
            providers:
              'Flownative.OpenIdConnect.Client:OidcProvider':
                label: 'OpenID Connect'
                provider: 'Flownative\OpenIdConnect\Client\Authentication\OpenIdConnectProvider'
                providerOptions:
<<<<<<< HEAD
                  roles: ['Acme.MyPackage:User']
                  accountIdentifierTokenValueName: 'inum'
                  serviceName: 'acmeservice'
                token: 'Flownative\OpenIdConnect\Client\Authentication\OpenIdConnectToken'
                requestPatterns:
                  'Acme.MyPackage:Frontend':
                    pattern: 'Acme\MyPackage\Security\SiteRequestPattern'
                    patternOptions:
                      'siteNodeName': 'mysite'
                      'matchFrontend': true
                entryPoint: 'Flownative\OpenIdConnect\Client\Authentication\OpenIdConnectEntryPoint'
                entryPointOptions:
                  serviceName: 'acmeservice'
                  scopes: ['inum', 'user_name', 'sap_custno']

## Authentication Flow

Authentication works as follows:

...

## About OpenID Connect
=======
                  rolesFromClaims:
                    - 'https://flownative.com/roles'
                  …
 
```

When a user logs in and her identity token has a value
"https://flownative.com/roles" containing an array of Flow role
identifiers, the OpenID Connect provider will automatically assign these
roles to the transient account.

You may specify multiple claim names which are all considered for
compiling a list of roles.

Check logs for hints if things are not working as expected.

## Roles from Existing Account

As a third option, roles can be used from an existing account whose
account identifier matches a given claim of the identity token. Or put
differently: if there's an account with the same username which is
provided by the identity token, roles of that (persisted) account can be
used.

Given that the identity token provides a claim called "email" and that
an account (for example, a Neos user account) exists using an email
address as its account identifier, you may configure the provider as
follows:

```
…
        security:
          authentication:
            providers:
              'Flownative.OpenIdConnect.Client:OidcProvider':
                label: 'OpenID Connect'
                provider: 'Flownative\OpenIdConnect\Client\Authentication\OpenIdConnectProvider'
                providerOptions:
                  accountIdentifierTokenValueName: 'email'
                  addRolesFromExistingAccount: true
                  …
 
```

When a user logs in and her identity token has a value "email"
containing "alice@example.com", the OpenID Connect provider will
automatically assign any roles which are assigned to a Flow account with
the same account identifier.

You may mix "rolesFromClaims" with "addRolesFromExistingAccount". In
that case roles from claims and existing accounts will be merged.

Again, check logs for hints if things are not working as expected.

## More about OpenID Connect
>>>>>>> 93994674

See also:

https://openid.net/specs/openid-connect-basic-1_0.html
<<<<<<< HEAD
https://connect2id.com/learn/openid-connect
=======
https://connect2id.com/learn/openid-connect

## Credits and Support

This library was developed by Robert Lemke / Flownative. Feel free to
suggest new features, report bugs or provide bug fixes in our Github
project.

If you'd like us to develop a new feature or need help implementing OIDC
in your project, please
[get in touch with Robert](https://www.flownative.com/robert).
>>>>>>> 93994674
<|MERGE_RESOLUTION|>--- conflicted
+++ resolved
@@ -1,42 +1,10 @@
 [![MIT license](http://img.shields.io/badge/license-MIT-brightgreen.svg)](http://opensource.org/licenses/MIT)
 [![Packagist](https://img.shields.io/packagist/v/flownative/openidconnect-client.svg)](https://packagist.org/packages/flownative/openidconnect-client)
-<<<<<<< HEAD
-=======
 ![CI](https://github.com/flownative/flow-openidconnect-client/workflows/CI/badge.svg?branch=master)
->>>>>>> 93994674
 [![Maintenance level: Love](https://img.shields.io/badge/maintenance-%E2%99%A1%E2%99%A1%E2%99%A1-ff69b4.svg)](https://www.flownative.com/en/products/open-source.html)
 
 # OpenID Connect Client for Flow Framework
 
-<<<<<<< HEAD
-This [Flow](https://flow.neos.io) package provides an [OpenID Connect](https://openid.net/connect/) client SDK.
-
-Note: this package is at an early stage, breaking changes may be released without further warning ...
-
-## Configuration
-
-    Flownative:
-      OpenIdConnect:
-        Client:
-          services: []
-            exampleService:
-              options:
-                discoveryUri: 'https://example.com/.well-known/openid-configuration'
-                clientId: '@!EDD5.370D.8247.FED9!0001!B1C9.92C1!1008!13DB.54D8.65DE.2761'
-                clientSecret: 'very-secret'
-    
-    Neos:
-      Flow:
-        http:
-          chain:
-            'postprocess':
-              chain:
-                'Flownative.OpenIdConnect.Client:setJwtCookie':
-                  componentOptions:
-                    serviceName: 'acmeservice'
-                    secureCookie: false
-
-=======
 This [Flow](https://flow.neos.io) package provides an
 [OpenID Connect](https://openid.net/connect/) (OIDC) client SDK. OpenID
 Connect is an authentication layer built on top of OAuth 2.0. While
@@ -459,7 +427,6 @@
 
 ```
 …
->>>>>>> 93994674
         security:
           authentication:
             providers:
@@ -467,30 +434,6 @@
                 label: 'OpenID Connect'
                 provider: 'Flownative\OpenIdConnect\Client\Authentication\OpenIdConnectProvider'
                 providerOptions:
-<<<<<<< HEAD
-                  roles: ['Acme.MyPackage:User']
-                  accountIdentifierTokenValueName: 'inum'
-                  serviceName: 'acmeservice'
-                token: 'Flownative\OpenIdConnect\Client\Authentication\OpenIdConnectToken'
-                requestPatterns:
-                  'Acme.MyPackage:Frontend':
-                    pattern: 'Acme\MyPackage\Security\SiteRequestPattern'
-                    patternOptions:
-                      'siteNodeName': 'mysite'
-                      'matchFrontend': true
-                entryPoint: 'Flownative\OpenIdConnect\Client\Authentication\OpenIdConnectEntryPoint'
-                entryPointOptions:
-                  serviceName: 'acmeservice'
-                  scopes: ['inum', 'user_name', 'sap_custno']
-
-## Authentication Flow
-
-Authentication works as follows:
-
-...
-
-## About OpenID Connect
-=======
                   rolesFromClaims:
                     - 'https://flownative.com/roles'
                   …
@@ -546,14 +489,10 @@
 Again, check logs for hints if things are not working as expected.
 
 ## More about OpenID Connect
->>>>>>> 93994674
 
 See also:
 
 https://openid.net/specs/openid-connect-basic-1_0.html
-<<<<<<< HEAD
-https://connect2id.com/learn/openid-connect
-=======
 https://connect2id.com/learn/openid-connect
 
 ## Credits and Support
@@ -564,5 +503,4 @@
 
 If you'd like us to develop a new feature or need help implementing OIDC
 in your project, please
-[get in touch with Robert](https://www.flownative.com/robert).
->>>>>>> 93994674
+[get in touch with Robert](https://www.flownative.com/robert).